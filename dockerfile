--- conflicted
+++ resolved
@@ -1,8 +1,4 @@
-<<<<<<< HEAD
-FROM docker.io/library/golang:1.19 
-=======
 FROM golang:1.19
->>>>>>> 562427bc
 
 # Create dockerfile with multi-stagets: stage 0: compile src and client
 # Set destination for COPY
