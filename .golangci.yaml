--- conflicted
+++ resolved
@@ -63,13 +63,8 @@
     - tagliatelle
     - tenv
     - testableexamples
-<<<<<<< HEAD
     - thelper
-    # - testpackage
-=======
-    # - thelper
     - testpackage
->>>>>>> 510ca516
     - tparallel
     - unconvert
     - unparam
