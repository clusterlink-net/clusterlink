# Contributing Guide

<!--  TODO Add TOC
* [New Contributor Guide](#contributing-guide)
  * [Ways to Contribute](#ways-to-contribute)
  * [Find an Issue](#find-an-issue)
  * [Ask for Help](#ask-for-help)
  * [Pull Request Lifecycle](#pull-request-lifecycle)
  * [Development Environment Setup](#development-environment-setup)
  * [Sign Your Commits](#sign-your-commits)
  * [Pull Request Checklist](#pull-request-checklist)
-->

## How to Help

Welcome! We are glad that you want to contribute to our project! 💖
 We welcome your contributions and participation! If you aren't sure what to expect, we've
 outlined the contribution process for ClusterLink below, so you feel more comfortable
 with how things will go.

If this is your first contribution to ClusterLink, there's a [tutorial](TODO missing link)
 that walks you through how to set up your developer environment, make a change and
 test it. Contributions are accepted via a github Pull Request. The process is
 documented in detail [below](#the-life-of-pi-oops-the-life-of-a-pr)

## Code of Conduct

The ClusterLink community is governed by our [Code of Conduct](./CODE_OF_CONDUCT.md)
 and we expect all contributors to abide by it.

## Ways to Contribute

There are more ways to help than code contribution. If you have experience in marketing,
 content creation, technical writing, project management, community management, or other
 areas we might not be have considered - please reach out!

We welcome many different types of contributions including:

* New features
* Builds, CI/CD
* Bug fixes
* Documentation
* Issue Triage
* Answering questions on Slack/Mailing List
* Web design
* Communications / Social Media / Blog Posts
* Release management

<!--
Not everything happens through a GitHub pull request. Please come to our
[meetings](TODO) or [contact us](TODO) and let's discuss how we can work
together. -->

<!--
### Come to Meetings

[Instructions](https://contribute.cncf.io/maintainers/github/templates/required/contributing/#come-to-meetings)

Absolutely everyone is welcome to come to any of our meetings. You never need an
invite to join us. In fact, we want you to join us, even if you don’t have
anything you feel like you want to contribute. Just being there is enough!

You can find out more about our meetings [here](TODO). You don’t have to turn on
your video. The first time you come, introducing yourself is more than enough.
Over time, we hope that you feel comfortable voicing your opinions, giving
feedback on others’ ideas, and even sharing your own ideas, and experiences.
-->

## Find an Issue

If you're new to ClusterLink, you are in the best position to give us feedback on areas of
our project that we need help with including:

* Problems found during setting up a new developer environment
* Gaps in our guides or documentation
* Bugs in our automation scripts

If anything doesn't make sense, or doesn't work when you run it, please open a
bug report and let us know!

We have good first issues for new contributors and help wanted issues suitable
for any contributor. [good first issue](TODO missing link) has extra information to
help you make your first contribution. [help wanted](TODO missing link) are issues
suitable for someone who isn't a core maintainer and is good to move onto after
your first pull request.

<!-- 
If your project doesn’t always have issues labeled and ready to find, and you are willing 
to help find suitable issues, let new contributors know how to ask for something to work 
on.  
Sometimes there won’t be any issues with these labels. That’s ok! There is
likely still something for you to work on. If you want to contribute but you
don’t know where to start or can't find a suitable issue, you can ⚠️ **explain how people 
can ask for an issue to work on**.
-->

Once you see an issue that you'd like to work on, please post a comment saying
that you want to work on it. Something like "I want to work on this" is fine.

We have a [roadmap](TODO missing link) that will give you a good idea of the larger
 features that we are working on right now. That may help you decide what you would
 like to work on after you have tackled an issue or two. If you have a big idea for
 ClusterLink, you can propose it by creating an issue and marking it `enhancement`.

## Asking for Help

All contributors will might get stuck sometimes. The best way to reach us with a question
 when contributing is to ask on:

* The original github issue
* The [developer mailing list](TODO missing link)
* Our [Slack channel](TODO missing link)

<!-- t them to the proper communication channel but also provide links to relevant
documentation such as a contributing tutorial, troubleshooting guides, etc.

If you are a project that regularly gets contributors who are also new to git or the 
programming language, considering linking to where they can get help for non-project 
related questions, such as [ohshitgit](https://ohshitgit.com/), CNCF Slack channels, or 
community forum like the Gophers or Kubernetes Slack.
-->

## Development Environment Set-up

We have a [tutorial](TODO missing link) that walks you through setting up your developer
 environment, making a change and testing it.

Here are the key steps, if you run into trouble, the tutorial has more details:

<<<<<<< HEAD
1. Install Go version 1.17 or higher.
=======
1. Install Go version 1.20 or higher.
>>>>>>> a2b6f827
1. Clone our repository with `git clone git@github.com:clusterlink-net/clusterlink.git`  
1. Run `make build` to ensure the code builds fine. This will pull in all needed
 dependencies.
1. If you are planning on contributing back to the project, you'll need to fork this repository
  and clone your fork instead. If you want to synchronize your fork with the main `clsuterlink`
  repository, we recommend that you add an additional git remote with
  `git remote add upstream git@github.com:clusterlink-net/clusterlink.git`

## Sign Your Commits / DCO

Licensing is important to open source projects. It provides some assurances that
the software will continue to be available based under the terms that the
author(s) desired. We require that contributors sign off on commits submitted to
our project's repositories. The [Developer Certificate of Origin
(DCO)](https://probot.github.io/apps/dco/) is a way to certify that you wrote and
have the right to contribute the code you are submitting to the project.

You sign-off by adding the following to each of your commit messages. Your sign-off must
match the git user and email associated with the commit.

```txt
    This is my commit message

    Signed-off-by: Your Name <your.name@example.com>
```

Git has a `-s` command line option to do this automatically:

```sh
git commit -s -m 'This is my commit message'
```

If you forgot to do this and have not yet pushed your changes to the remote
repository, you can amend your commit with the sign-off by running

```sh
git commit --amend -s 
```

The PRs DCO check will fail if any of the included commits are not signed or not
 signed correctly. The DCO failure page has more information on fixing these after
 code has been pushed.

## Pull Request (PR) Lifecycle

### Scope of a PR

<!-- 
What kind of pull requests do you prefer: small scope, incremental value or feature complete?
-->
When you are ready to start on a unit of work, such as fixing a bug or implementing a
 feature, create a branch. Each branch (and ultimately each PR) should represent a
 logical unit of work. If you are doing two different tasks like fixing a bug and
 refactoring - please do these on different branches and in different PRs. While this
 is a bit of a hassle for you, it makes your changes much easier to review and faster
 to accept.
 Additionally, a change history with focused commits is easier to work with in the future,
 test failures are easier to localize and interaction between changes is easier to see.

### When to Open a PR

While it's OK to submit a PR directly for problems such as typos or other things where
the motivation/problem is unambiguous, most PRs should have an associate github issue.

If there isn't an issue for your PR, please make an issue first and explain the problem
 or motivation for the change you are proposing. When the solution isn't straightforward,
 then also outline your proposed solution. Your PR will go smoother if the problem and
 solution are agreed upon before you spend time implementing it.

### Which Branch to Use

Unless the issue specifically mentions a branch, please create your feature branch from `main`.

For example:

```sh
# Make sure you have the most recent changes to clusterlink-net/clusterlink main
git checkout main
git fetch upstream main
git rebase upstream/main

# Create a branch based on main named MY_FEATURE_BRANCH
git checkout -b MY_FEATURE_BRANCH main
```

### The Life of Pi (oops! The Life of a PR)

1. Start on a [unit of work](#scope-of-a-pr) by updating from upstream and then creating
 a branch off of it. Please use a descriptive name (e.g., `fix-issue-17` or `lb-policy-support`). Please do **not** create dependent branches and always branch from
 an up-to-date `upstream/main`.

1. You create a draft or WIP pull request at any time. Reviewers will ignore it mostly
 unless you mention someone and ask for help. Feel free to open one and use the pull
 request to see if the CI passes. Once you are ready for a review, remove the WIP or
 click "Ready for Review" and leave a comment that it's ready for review. You may also
 mark the PR as not ready by assigning the label `do-not-merge/wip` to it.
 Give the PR a descriptive title, that would be appropriate as a commit message once
 your work when merged. Include additional information, as appropriate, in the PR
 description paragraph to explain what you have done.
 If your PR fixes any issues, the description should refer to it (e.g., "fixes #NNN") or
 you can associate it using "linked issues". Either of these links your PR to the issue
 and automatically closes the issue when the PR is accepted.
 Do **not** use the PR comments to document the code as they will most likely never be
 seen after the PR is merged. Please **do** make your code self-explanatory. If there is
 information that is needed by a programmer reading the source code, you should put it in
 a code comment. This also applies to answering questions from reviewers: it is best done
 by clarifying the code or add documentation, rather than in the PR comment thread.

1. A reviewer will assign themselves to the pull request. If you don't see anyone
 assigned after 3 business days, you can leave a comment asking for a review, or ping in
 slack. Sometimes we have busy days, sick days, weekends and vacations, so a little
 patience is appreciated! 🙇‍♀️

1. The reviewer will leave feedback.

* `nits``: These are suggestions that you may decide to incorporate into your pull
 request or not without further comment.
* Requests for change in the PR contents. These require resolution before the PR is
 merged.
* It is okay to clarify if you are being told to make a change or if it is a suggestion.

If you agree with a code review comment and do what it suggests, don't respond in the
 GitHub code review system. Simply resolve the conversation. Respond if more discussion
 is needed, such as asking a follow-up question or explaining why you disagree with the
 suggestion. If the reviewer is asking a question, then usually the best way to answer
 it is by improving the code or documentation. Answering it only in the code review
 will not help future programmers after the PR is merged.

Respond to the feedback by making changes in your working copy, committing them, and
 periodically pushing them to GitHub when the tests pass locally. As soon as you
 receive feedback, you can start working on it. The reviewer should assign the code
 review back to you, but they might forget, so don't wait for that.

After you have made the changes (in new commits please!), leave a comment asking the
 the reviewer to take another look. If 3 business days go by with no review, it is okay
 to bump. Never force a push with `git push -f` as it might cause loss of code review
 comments and context associated with previous commits.

After you have addressed all the review feedback, explicitly request a re-review.
 Do not assume that person will know when you are done. There are many ways to request
 a re-review:

* Add the reviewer to the PR on Github - this works even if that person has reviewed the
 pull request before.
* Assign the pull request to that person, using the “Assignees” list.
* Write a comment in the conversation in the GitHub pull request.

1. When a pull request has been approved, the reviewer will squash and merge your
 commits. If you prefer to rebase your own commits, at any time leave a comment on the
 pull request to let them know that.

1. At this point your changes are available to be included in the next release of
 ClusterLink! After your first pull request is merged, you will be invited to the
 Contributors team (TODO create github team) which you may choose to accept (or not).
 Joining the team lets you have issues in GitHub assigned to you.

### Follow-on PR

A follow-on PR is a pull request that finishes up suggestions from a previous PR.

When the core of your changes are good, and it won't hurt to do more of the changes
 later, our preference is to merge early, and keep working on it in a subsequent PR.
 This allows us to start testing out the changes early on, and more importantly helps us
 avoid pull requests to rely on other pull requests as other developers can immediately
 start building their work on top of yours.

### How to Get Your PRs Reviewed Quickly

🚧 If you aren't done yet, create a draft pull request or put WIP in the title so that
 reviewers wait for you to finish before commenting.

1️⃣ Limit your pull request to a single task. Don't tackle multiple unrelated things,
 especially refactoring. If you need large refactoring for your change, chat with a
 maintainer first, then do it in a separate PR first without any functionality changes.

🎳 Group related changes into separate commits to make it easier to review.

😅 Make requested changes in new commits. Please don't amend or rebase commits that we
 have already reviewed.

🚀 We encourage follow-on PRs and a reviewer may let you know in their comment if it is
 okay for their suggestion to be done in a follow-on PR. You can decide to make the
 change in the current PR immediately, or agree to tackle it in a reasonable amount of
 time in a subsequent pull request. If you can't get to it soon, please create an issue
 and link to it from the pull request comment so that we don't collectively forget.

### PR Checklist

When you submit your pull request, or you push new commits to it, our automated
 systems will run some checks on your new code. We require that your pull request
 passes these checks, but we also have more criteria than just that before we can
 accept and merge it. We recommend that you check the following things locally
 before you submit your code:

<!-- ⚠️ **Create a checklist that authors should use before submitting a pull request** 
Being done requires at least the following:

Testing: You have written tests for your feature or bug fix. All the tests pass, both 
locally and on continuous integration.
Documentation: You have documented each procedure that you added or modified, and you 
have updated the user manual if appropriate.
Completeness: Any change you make is because you discovered a problem. Look for other 
places that the problem might manifest, such as in code with a similar specification or 
implementation. Fix them all at once rather than leaving some to be discovered later.

It passes tests: run the following command to run all of the tests locally: make build test lint
 Impacted code has new or updated tests
 Documentation created/updated
 All tests succeed when run by the CI build on a pull request before it is merged
-->

### Reviewing a PR

This section is for maintainers who are reviewing and merging a pull request. While
 it is currently incomplete, it does contain a few tips.

TODO

<!--
The repository owner can prevent incorrect pull request merges. In the repository settings, in the “Merge button” section, disable “Allow merge commits” and “Allow rebase merging”. You might also want to enable “Automatically delete head branches”.
--><|MERGE_RESOLUTION|>--- conflicted
+++ resolved
@@ -127,11 +127,7 @@
 
 Here are the key steps, if you run into trouble, the tutorial has more details:
 
-<<<<<<< HEAD
-1. Install Go version 1.17 or higher.
-=======
 1. Install Go version 1.20 or higher.
->>>>>>> a2b6f827
 1. Clone our repository with `git clone git@github.com:clusterlink-net/clusterlink.git`  
 1. Run `make build` to ensure the code builds fine. This will pull in all needed
  dependencies.
