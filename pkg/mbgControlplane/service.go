--- conflicted
+++ resolved
@@ -48,7 +48,12 @@
 				continue
 			}
 		}
-		myServicePort, _ := state.GetFreePorts(svcId)
+		myServicePort, err := state.GetFreePorts(svcId)
+		if err != nil {
+			if err.Error() != state.ConnExist {
+				slog.Errorf("Unable to get free port")
+			}
+		}
 		rootCA, certFile, keyFile := state.GetMyMbgCerts()
 		mlog.Infof("Starting a Proxy Service for Remote service %s at %s with certs(%s,%s,%s)", svcId, myServicePort.Local, rootCA, certFile, keyFile)
 		go md.StartProxyRemoteService(svcId, myServicePort.Local, rootCA, certFile, keyFile)
@@ -68,13 +73,9 @@
 
 	myServicePort, err := state.GetFreePorts(e.Id)
 	if err != nil {
-<<<<<<< HEAD
-		slog.Errorf("Unable to get free port: %v ", err)
-=======
 		if err.Error() != state.ConnExist {
 			slog.Errorf("Unable to get free port")
 		}
->>>>>>> 8ba9f242
 		return
 	}
 	rootCA, certFile, keyFile := state.GetMyMbgCerts()
