--- conflicted
+++ resolved
@@ -447,17 +447,17 @@
 				},
 			},
 			{
-<<<<<<< HEAD
 				APIGroups: []string{""},
 				Resources: []string{"configmaps"},
 				Verbs: []string{
 					"get", "list", "update", "watch",
-=======
+				},
+			},
+			{
 				APIGroups: []string{"coordination.k8s.io"},
 				Resources: []string{"leases"},
 				Verbs: []string{
 					"get", "create", "update",
->>>>>>> 376959fa
 				},
 			},
 			{
