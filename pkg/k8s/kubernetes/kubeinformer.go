--- conflicted
+++ resolved
@@ -200,7 +200,6 @@
 		Type: info.Type,
 	}
 
-<<<<<<< HEAD
 	if len(info.OwnerReferences) == 0 { // If no owner references found, return itself as owner
 		return self
 	}
@@ -221,35 +220,16 @@
 	}
 
 	rsInfo := item.(*metav1.ObjectMeta)
-	if len(rsInfo.OwnerReferences) > 0 {
+	if len(rsInfo.OwnerReferences) > 0 { // ReplicaSet created in response to some other object
 		return owner{
 			Name: rsInfo.OwnerReferences[0].Name,
 			Type: rsInfo.OwnerReferences[0].Kind,
 		}
-=======
-		item, ok, err := k.replicaSets.GetIndexer().GetByKey(info.Namespace + "/" + ownerReference.Name)
-		if err != nil {
-			log.WithError(err).WithField("key", info.Namespace+"/"+ownerReference.Name).
-				Debug("can't get ReplicaSet info from informer. Ignoring")
-		} else if ok {
-			if rsInfo, ok := item.(*metav1.ObjectMeta); ok {
-				if len(rsInfo.OwnerReferences) > 0 {
-					return owner{
-						Name: rsInfo.OwnerReferences[0].Name,
-						Type: rsInfo.OwnerReferences[0].Kind,
-					}
-				}
-			}
-		}
-	}
-
-	// If no owner references found, return itself as owner
+	}
 	return owner{
-		Name: info.Name,
-		Type: info.Type,
->>>>>>> 9c01acfd
-	}
-	return self
+		Name: ownerReference.Name,
+		Type: ownerReference.Kind,
+	}
 }
 
 func (k *kubeData) initPodInformer(informerFactory informers.SharedInformerFactory) error {
