--- conflicted
+++ resolved
@@ -88,20 +88,12 @@
 
 type NewRemoteServiceAttr struct {
 	Service string
-<<<<<<< HEAD
-	Peer  	string
-=======
-	Peer     string
->>>>>>> 46adcca4
+	Peer    string
 }
 
 type RemoveRemoteServiceAttr struct {
 	Service string
-<<<<<<< HEAD
 	Peer  	string
-=======
-	Peer     string
->>>>>>> 46adcca4
 }
 
 type NewRemoteServiceResp struct {
@@ -113,11 +105,7 @@
 }
 
 type ExposeRequestResp struct {
-<<<<<<< HEAD
 	Action     	Action
-=======
-	Action     Action
->>>>>>> 46adcca4
 	TargetPeers []string
 }
 
