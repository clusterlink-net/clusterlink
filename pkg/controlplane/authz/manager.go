// Copyright 2023 The ClusterLink Authors.
// Licensed under the Apache License, Version 2.0 (the "License");
// you may not use this file except in compliance with the License.
// You may obtain a copy of the License at
//
//     http://www.apache.org/licenses/LICENSE-2.0
//
// Unless required by applicable law or agreed to in writing, software
// distributed under the License is distributed on an "AS IS" BASIS,
// WITHOUT WARRANTIES OR CONDITIONS OF ANY KIND, either express or implied.
// See the License for the specific language governing permissions and
// limitations under the License.

package authz

import (
	"crypto/rand"
	"crypto/rsa"
	"encoding/json"
	"fmt"
	"sync"
	"time"

	"github.com/lestrrat-go/jwx/jwk"
	"github.com/lestrrat-go/jwx/jwt"
	"github.com/sirupsen/logrus"
	v1 "k8s.io/api/core/v1"
	"k8s.io/apimachinery/pkg/api/meta"
	"k8s.io/apimachinery/pkg/types"

	"github.com/clusterlink-net/clusterlink/pkg/api"
	"github.com/clusterlink-net/clusterlink/pkg/apis/clusterlink.net/v1alpha1"
	cpapi "github.com/clusterlink-net/clusterlink/pkg/controlplane/api"
	"github.com/clusterlink-net/clusterlink/pkg/controlplane/peer"
	"github.com/clusterlink-net/clusterlink/pkg/policyengine"
	"github.com/clusterlink-net/clusterlink/pkg/policyengine/policytypes"
	"github.com/clusterlink-net/clusterlink/pkg/util/tls"
)

const (
	// the number of seconds a JWT access token is valid before it expires.
	jwtExpirySeconds = 5
)

// egressAuthorizationRequest (from local dataplane)
// represents a request for accessing an imported service.
type egressAuthorizationRequest struct {
	// ImportName is the name of the requested imported service.
	ImportName string
	// ImportNamespace is the namespace of the requested imported service.
	ImportNamespace string
	// IP address of the client connecting to the service.
	IP string
}

// egressAuthorizationResponse (to local dataplane) represents a response for an egressAuthorizationRequest.
type egressAuthorizationResponse struct {
	// ServiceExists is true if the requested service exists.
	ServiceExists bool
	// Allowed is true if the request is allowed.
	Allowed bool
	// RemotePeerCluster is the cluster name of the remote peer where the connection should be routed to.
	RemotePeerCluster string
	// AccessToken is a token that allows accessing the requested service.
	AccessToken string
}

// ingressAuthorizationRequest (to remote peer controlplane) represents a request for accessing an exported service.
type ingressAuthorizationRequest struct {
	// Service is the name of the requested exported service.
	ServiceName string
	// ServiceNamespace is the namespace of the requested exported service.
	ServiceNamespace string
}

// ingressAuthorizationResponse (from remote peer controlplane) represents a response for an ingressAuthorizationRequest.
type ingressAuthorizationResponse struct {
	// ServiceExists is true if the requested service exists.
	ServiceExists bool
	// Allowed is true if the request is allowed.
	Allowed bool
	// AccessToken is a token that allows accessing the requested service.
	AccessToken string
}

type podInfo struct {
	name      string
	namespace string
	labels    map[string]string
}

// Manager manages the authorization dataplane connections.
type Manager struct {
	policyDecider policyengine.PolicyDecider

	peerTLS    *tls.ParsedCertData
	peerLock   sync.RWMutex
	peerClient map[string]*peer.Client

	podLock sync.RWMutex
	ipToPod map[string]types.NamespacedName
	podList map[types.NamespacedName]podInfo

	jwkSignKey   jwk.Key
	jwkVerifyKey jwk.Key

	logger *logrus.Entry
}

// AddPeer defines a new route target for egress dataplane connections.
func (m *Manager) AddPeer(pr *v1alpha1.Peer) {
	m.logger.Infof("Adding peer '%s'.", pr.Name)

	// initialize peer client
	client := peer.NewClient(pr, m.peerTLS.ClientConfig(pr.Name))

	m.peerLock.Lock()
	m.peerClient[pr.Name] = client
	m.peerLock.Unlock()

	if meta.IsStatusConditionTrue(pr.Status.Conditions, v1alpha1.PeerReachable) {
		m.policyDecider.AddPeer(pr.Name)
	} else {
		m.policyDecider.DeletePeer(pr.Name)
	}
}

// DeletePeer removes the possibility for egress dataplane connections to be routed to a given peer.
func (m *Manager) DeletePeer(name string) {
	m.logger.Infof("Deleting peer '%s'.", name)

	m.peerLock.Lock()
	delete(m.peerClient, name)
	m.peerLock.Unlock()

	m.policyDecider.DeletePeer(name)
}

// AddImport adds a listening socket for an imported remote service.
func (m *Manager) AddImport(imp *v1alpha1.Import) {
	m.logger.Infof("Adding import '%s/%s'.", imp.Namespace, imp.Name)
<<<<<<< HEAD

	m.policyDecider.AddImport(imp)
=======
	_ = m.policyDecider.AddImport(imp)
>>>>>>> 8c6ea58b
}

// DeleteImport removes the listening socket of a previously imported service.
func (m *Manager) DeleteImport(name types.NamespacedName) error {
	m.logger.Infof("Deleting import '%v'.", name)
	m.policyDecider.DeleteImport(name)
	return nil
}

// AddExport defines a new route target for ingress dataplane connections.
func (m *Manager) AddExport(export *v1alpha1.Export) {
	m.logger.Infof("Adding export '%s/%s'.", export.Namespace, export.Name)

	// TODO: m.policyDecider.AddExport()
}

// DeleteExport removes the possibility for ingress dataplane connections to access a given service.
func (m *Manager) DeleteExport(name types.NamespacedName) {
	m.logger.Infof("Deleting export '%v'.", name)

	// TODO: pass on namespace
	m.policyDecider.DeleteExport(name.Name)
}

// AddAccessPolicy adds an access policy to allow/deny specific connections.
// TODO: switch from api.Policy to v1alpha1.Policy.
func (m *Manager) AddAccessPolicy(policy *api.Policy) error {
	return m.policyDecider.AddAccessPolicy(policy)
}

// DeleteAccessPolicy removes an access policy to allow/deny specific connections.
// TODO: switch from api.Policy to v1alpha1.Policy.
func (m *Manager) DeleteAccessPolicy(policy *api.Policy) error {
	return m.policyDecider.DeleteAccessPolicy(policy)
}

// AddLBPolicy adds a load-balancing policy to set a load-balancing scheme for specific connections.
// TODO: merge this with AddImport.
func (m *Manager) AddLBPolicy(policy *api.Policy) error {
	return m.policyDecider.AddLBPolicy(policy)
}

// DeleteLBPolicy removes a load-balancing policy.
// TODO: merge this with DeleteImport.
func (m *Manager) DeleteLBPolicy(policy *api.Policy) error {
	return m.policyDecider.DeleteLBPolicy(policy)
}

// deletePod deletes pod to ipToPod list.
func (m *Manager) deletePod(podID types.NamespacedName) {
	m.podLock.Lock()
	defer m.podLock.Unlock()

	delete(m.podList, podID)
	for key, pod := range m.ipToPod {
		if pod.Name == podID.Name && pod.Namespace == podID.Namespace {
			delete(m.ipToPod, key)
		}
	}
}

// addPod adds or updates pod to ipToPod and podList.
func (m *Manager) addPod(pod *v1.Pod) {
	m.podLock.Lock()
	defer m.podLock.Unlock()

	podID := types.NamespacedName{Name: pod.Name, Namespace: pod.Namespace}
	m.podList[podID] = podInfo{name: pod.Name, namespace: pod.Namespace, labels: pod.Labels}
	for _, ip := range pod.Status.PodIPs {
		// ignoring host-networked Pod IPs
		if ip.IP != pod.Status.HostIP {
			m.ipToPod[ip.IP] = podID
		}
	}
}

func (m *Manager) deleteAccessPolicy(_ types.NamespacedName) {
	// TODO: call policy decider
}

func (m *Manager) addAccessPolicy(accessPolicy *v1alpha1.AccessPolicy) error {
	convert := func(list v1alpha1.WorkloadSetOrSelectorList) policytypes.WorkloadSetOrSelectorList {
		out := make(policytypes.WorkloadSetOrSelectorList, len(list))
		for i, elem := range list {
			out[i] = policytypes.WorkloadSetOrSelector{
				WorkloadSets:     elem.WorkloadSets,
				WorkloadSelector: elem.WorkloadSelector,
			}
		}

		return out
	}

	policyData, err := json.Marshal(&policytypes.ConnectivityPolicy{
		Name:       accessPolicy.Name,
		Privileged: accessPolicy.Spec.Privileged,
		Action:     policytypes.PolicyAction(accessPolicy.Spec.Action),
		From:       convert(accessPolicy.Spec.From),
		To:         convert(accessPolicy.Spec.To),
	})
	if err != nil {
		return err
	}

	return m.policyDecider.AddAccessPolicy(&api.Policy{
		Name: accessPolicy.Name,
		Spec: api.PolicySpec{Blob: policyData},
	})
}

// getLabelsFromIP returns the labels associated with Pod with the specified IP address.
func (m *Manager) getLabelsFromIP(ip string) map[string]string {
	m.podLock.RLock()
	defer m.podLock.RUnlock()

	if p, ipExsit := m.ipToPod[ip]; ipExsit {
		if pInfo, podExist := m.podList[p]; podExist {
			return pInfo.labels
		}
	}
	return nil
}

// authorizeEgress authorizes a request for accessing an imported service.
func (m *Manager) authorizeEgress(req *egressAuthorizationRequest) (*egressAuthorizationResponse, error) {
	m.logger.Infof("Received egress authorization request: %v.", req)

	connReq := policytypes.ConnectionRequest{
		DstSvcName:      req.ImportName,
		DstSvcNamespace: req.ImportNamespace,
		Direction:       policytypes.Outgoing,
	}
	srcLabels := m.getLabelsFromIP(req.IP)
	if src, ok := srcLabels["app"]; ok { // TODO: Add support for labels other than just the "app" key.
		m.logger.Infof("Received egress authorization srcLabels[app]: %v.", srcLabels["app"])
		connReq.SrcWorkloadAttrs = policytypes.WorkloadAttrs{policyengine.ServiceNameLabel: src}
	}

	authResp, err := m.policyDecider.AuthorizeAndRouteConnection(&connReq)
	if err != nil {
		return nil, err
	}

	if authResp.Action != policytypes.ActionAllow {
		return &egressAuthorizationResponse{Allowed: false}, nil
	}

	target := authResp.DstPeer

	m.peerLock.RLock()
	client, ok := m.peerClient[target]
	m.peerLock.RUnlock()

	if !ok {
		return nil, fmt.Errorf("missing client for peer: %s", target)
	}

	serverResp, err := client.Authorize(&cpapi.AuthorizationRequest{
		ServiceName:      req.ImportName,
		ServiceNamespace: req.ImportNamespace,
	})
	if err != nil {
		return nil, fmt.Errorf("unable to get access token from peer: %w", err)
	}

	resp := &egressAuthorizationResponse{
		ServiceExists: serverResp.ServiceExists,
		Allowed:       serverResp.Allowed,
	}

	if serverResp.Allowed {
		resp.RemotePeerCluster = cpapi.RemotePeerClusterName(target)
		resp.AccessToken = serverResp.AccessToken
	}

	return resp, nil
}

// parseAuthorizationHeader verifies an access token for an ingress dataplane connection.
// On success, returns the parsed target cluster name.
func (m *Manager) parseAuthorizationHeader(token string) (string, error) {
	m.logger.Debug("Parsing access token.")

	parsedToken, err := jwt.ParseString(
		token, jwt.WithVerify(cpapi.JWTSignatureAlgorithm, m.jwkVerifyKey), jwt.WithValidate(true))
	if err != nil {
		return "", err
	}

	// TODO: verify client name

	exportName, ok := parsedToken.PrivateClaims()[cpapi.ExportNameJWTClaim]
	if !ok {
		return "", fmt.Errorf("token missing '%s' claim", cpapi.ExportNameJWTClaim)
	}

	exportNamespace, ok := parsedToken.PrivateClaims()[cpapi.ExportNamespaceJWTClaim]
	if !ok {
		return "", fmt.Errorf("token missing '%s' claim", cpapi.ExportNamespaceJWTClaim)
	}

	return cpapi.ExportClusterName(exportName.(string), exportNamespace.(string)), nil
}

// authorizeIngress authorizes a request for accessing an exported service.
func (m *Manager) authorizeIngress(req *ingressAuthorizationRequest, pr string) (*ingressAuthorizationResponse, error) {
	m.logger.Infof("Received ingress authorization request: %v.", req)

	resp := &ingressAuthorizationResponse{}

	// TODO: set this from autoResp below
	resp.ServiceExists = true

	connReq := policytypes.ConnectionRequest{
		DstSvcName:       req.ServiceName,
		DstSvcNamespace:  req.ServiceNamespace,
		Direction:        policytypes.Incoming,
		SrcWorkloadAttrs: policytypes.WorkloadAttrs{policyengine.GatewayNameLabel: pr},
	}
	authResp, err := m.policyDecider.AuthorizeAndRouteConnection(&connReq)
	if err != nil {
		return nil, err
	}
	if authResp.Action != policytypes.ActionAllow {
		resp.Allowed = false
		return resp, nil
	}
	resp.Allowed = true

	// create access token
	// TODO: include client name as a claim
	token, err := jwt.NewBuilder().
		Expiration(time.Now().Add(time.Second*jwtExpirySeconds)).
		Claim(cpapi.ExportNameJWTClaim, req.ServiceName).
		Claim(cpapi.ExportNamespaceJWTClaim, req.ServiceNamespace).
		Build()
	if err != nil {
		return nil, fmt.Errorf("unable to generate access token: %w", err)
	}

	// sign access token
	signed, err := jwt.Sign(token, cpapi.JWTSignatureAlgorithm, m.jwkSignKey)
	if err != nil {
		return nil, fmt.Errorf("unable to sign access token: %w", err)
	}
	resp.AccessToken = string(signed)

	return resp, nil
}

// NewManager returns a new authorization manager.
func NewManager(peerTLS *tls.ParsedCertData) (*Manager, error) {
	// generate RSA key-pair for JWT signing
	// TODO: instead of generating, read from k8s secret
	rsaKey, err := rsa.GenerateKey(rand.Reader, 2048)
	if err != nil {
		return nil, fmt.Errorf("unable to generate RSA keys: %w", err)
	}

	jwkSignKey, err := jwk.New(rsaKey)
	if err != nil {
		return nil, fmt.Errorf("unable to create JWK signing key: %w", err)
	}

	jwkVerifyKey, err := jwk.New(rsaKey.PublicKey)
	if err != nil {
		return nil, fmt.Errorf("unable to create JWK verifing key: %w", err)
	}

	return &Manager{
		policyDecider: policyengine.NewPolicyHandler(),
		peerTLS:       peerTLS,
		peerClient:    make(map[string]*peer.Client),
		jwkSignKey:    jwkSignKey,
		jwkVerifyKey:  jwkVerifyKey,
		ipToPod:       make(map[string]types.NamespacedName),
		podList:       make(map[types.NamespacedName]podInfo),
		logger:        logrus.WithField("component", "controlplane.authz.manager"),
	}, nil
}<|MERGE_RESOLUTION|>--- conflicted
+++ resolved
@@ -139,12 +139,7 @@
 // AddImport adds a listening socket for an imported remote service.
 func (m *Manager) AddImport(imp *v1alpha1.Import) {
 	m.logger.Infof("Adding import '%s/%s'.", imp.Namespace, imp.Name)
-<<<<<<< HEAD
-
 	m.policyDecider.AddImport(imp)
-=======
-	_ = m.policyDecider.AddImport(imp)
->>>>>>> 8c6ea58b
 }
 
 // DeleteImport removes the listening socket of a previously imported service.
