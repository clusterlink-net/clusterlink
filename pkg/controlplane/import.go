package controlplane

import (
	"encoding/json"
	"net/http"
	"strconv"

	"github.com/go-chi/chi"
	"github.com/sirupsen/logrus"

	"github.ibm.com/mbg-agent/pkg/api"
	apiObject "github.ibm.com/mbg-agent/pkg/controlplane/api/object"
	"github.ibm.com/mbg-agent/pkg/controlplane/eventManager"
	"github.ibm.com/mbg-agent/pkg/controlplane/store"
	kubernetes "github.ibm.com/mbg-agent/pkg/k8s/kubernetes"
	"github.ibm.com/mbg-agent/pkg/utils/httputils"
)

var mlog = logrus.WithField("component", "ControlPlane/Import")

// K8sSvcApp represent the dataplane app name for creating k8s svc
const (
	K8sSvcApp = "dataplane"
)

// AddImportServiceHandler - HTTP handler for add remote service
func AddImportServiceHandler(w http.ResponseWriter, r *http.Request) {

	// Parse add service struct from request
	var e api.Import
	defer r.Body.Close()
	err := json.NewDecoder(r.Body).Decode(&e)
	if err != nil {
		http.Error(w, err.Error(), http.StatusBadRequest)
		return

	}
	// AddService control plane logic
	err = addImportService(e)
	if err != nil {
		http.Error(w, err.Error(), http.StatusBadRequest)
		return
	}
	// Response
	w.WriteHeader(http.StatusCreated)
	_, err = w.Write([]byte("Add Import Service to MBG succeed"))
	if err != nil {
		mlog.Println(err)
	}
}

// Add remote service - control logic
func addImportService(e api.Import) error {
	mlog.Infoln("addImportService ", e)
	err := createImportServiceEndpoint(e)
	if err != nil {
		mlog.Error("addImportService", err)
		return err
	}
	if MyRunTimeEnv.IsRuntimeEnvK8s() {
		err = createImportK8sService(e)
		if err != nil {
			mlog.Error("createImportK8sService", err)
			return err
		}
	}
	return nil
}

// Create remote service proxy
func createImportServiceEndpoint(e api.Import) error {
	address := store.GetAddrStart() + store.GetDataplaneEndpoint() + "/imports/serviceEndpoint/"

	j, err := json.Marshal(e)
	if err != nil {
		mlog.Error(err)
		return err
	}
	// Send expose
	resp, err := httputils.HttpPost(address, j, store.GetHttpClient())
	mlog.Infof("Create connection request to address %s data-plane for service(%s)- %s ", address, e.Name, string(resp))
	if err != nil {
		mlog.Error(err)
		return err
	}
	var r apiObject.ImportReply
	err = json.Unmarshal(resp, &r)
	if err != nil {
		mlog.Error(err)
		return err
	}
	store.SetConnection(r.Id, r.Port)
	return nil
}

// GetImportServiceHandler - get a import service - HTTP handler
func GetImportServiceHandler(w http.ResponseWriter, r *http.Request) {

	svcID := chi.URLParam(r, "id")

	// GetService control plane logic
	mlog.Infof("Received get local service command to service: %v", svcID)
	s := getImportService(svcID)

	// Set response
	w.Header().Set("Content-Type", "application/json")
	w.WriteHeader(http.StatusOK)
	if err := json.NewEncoder(w).Encode(s); err != nil {
		mlog.Errorf("Error happened in JSON encode. Err: %s", err)
		return
	}
}

// Get remote service - control logic
func getImportService(svcID string) api.Import {
	store.UpdateState()
	return convertImportServiceToImportReq(svcID)
}

// GetAllImportServicesHandler Get All - remote service HTTP handler
func GetAllImportServicesHandler(w http.ResponseWriter, r *http.Request) {
	// GetService control plane logic
	mlog.Infof("Received get all import services")
	sArr := getAllImportServices()

	// Set response
	w.Header().Set("Content-Type", "application/json")
	w.WriteHeader(http.StatusOK)
	if err := json.NewEncoder(w).Encode(sArr); err != nil {
		mlog.Errorf("Error happened in JSON encode. Err: %s", err)
		return
	}
}

// Get All remote service - control logic
func getAllImportServices() []api.Import {
	store.UpdateState()
	sArr := []api.Import{}

	for svcID := range store.GetRemoteServicesArr() {
		sArr = append(sArr, convertImportServiceToImportReq(svcID))
	}
	return sArr
}

// Convert service object to service request object
func convertImportServiceToImportReq(svcID string) api.Import {
	for _, s := range store.GetRemoteService(svcID) {
		sPort := store.GetConnectionArr()[s.Id]
		port, _ := strconv.Atoi(sPort)
		iSvc := api.Import{Name: s.Id, Spec: api.ImportSpec{Service: api.Endpoint{Host: s.Id, Port: uint16(port)}}}
		return iSvc
	}
	return api.Import{}

}

// DelImportServiceHandler - HTTP handler for Delete remote service
func DelImportServiceHandler(w http.ResponseWriter, r *http.Request) {
	// Parse del service struct from request
	svcID := chi.URLParam(r, "id")
	// Parse add service struct from request
	var s api.Import
	defer r.Body.Close()
	err := json.NewDecoder(r.Body).Decode(&s)
	if err != nil {
		http.Error(w, err.Error(), http.StatusBadRequest)
		return
	}

	// AddService control plane logic
	delImportService(svcID)
<<<<<<< HEAD
	if MyRunTimeEnv.IsRuntimeEnvK8s() {
		deleteImportK8sService(svcID)
=======
	if err = deleteImportK8sService(svcID); err != nil {
		http.Error(w, err.Error(), http.StatusInternalServerError)
		mlog.Println(err)
		return
>>>>>>> 9d2345a7
	}

	// Response
	w.WriteHeader(http.StatusNoContent)
	_, err = w.Write([]byte("Service deleted successfully"))
	if err != nil {
		mlog.Println(err)
	}
}

// Delete remote service - control logic
func delImportService(svcID string) {
	store.UpdateState()
	store.DelRemoteService(svcID, "")
}

// RestoreImportServices restores all import services
func RestoreImportServices() {
	for svcID, svcArr := range store.GetRemoteServicesArr() {
		allow := false
		for _, svc := range svcArr {
			policyResp, err := store.GetEventManager().RaiseNewRemoteServiceEvent(eventManager.NewRemoteServiceAttr{Service: svc.Id, Mbg: svc.MbgId})
			if err != nil {
				mlog.Error("unable to raise remote service event", store.GetMyId())
				continue
			}
			if policyResp.Action == eventManager.Deny {
				continue
			}
			allow = true
		}
		// Create service endpoint only if the service from at least one MBG is allowed as per policy
		if allow {
			if err := createImportServiceEndpoint(api.Import{Name: svcID}); err != nil {
				mlog.Error("unable to create import endpoint", svcID)
			}
		}
	}
}

// Create k8s service endpoint after import a service
func createImportK8sService(i api.Import) error {
	sPort := store.GetConnectionArr()[i.Name]

	targetPort, err := strconv.Atoi(sPort[1:])
	if err != nil {
		return err
	}
	dataplanePod, err := kubernetes.Data.GetInfoApp(K8sSvcApp)
	if err != nil {
		return err
	}
	mlog.Infof("Creating service end point at %s:%d:%d in namespace %s for service %s", i.Name, i.Spec.Service.Port, targetPort, dataplanePod.Namespace, i.Name)
	return kubernetes.Data.CreateService(i.Spec.Service.Host, int(i.Spec.Service.Port), targetPort, dataplanePod.Namespace, K8sSvcApp)
}

// Delete local service endpoint after import a service
func deleteImportK8sService(svcID string) error {
	mlog.Infof("Deleting service end point at %s", svcID)
	return kubernetes.Data.DeleteService(svcID)
}<|MERGE_RESOLUTION|>--- conflicted
+++ resolved
@@ -170,15 +170,12 @@
 
 	// AddService control plane logic
 	delImportService(svcID)
-<<<<<<< HEAD
 	if MyRunTimeEnv.IsRuntimeEnvK8s() {
-		deleteImportK8sService(svcID)
-=======
-	if err = deleteImportK8sService(svcID); err != nil {
-		http.Error(w, err.Error(), http.StatusInternalServerError)
-		mlog.Println(err)
-		return
->>>>>>> 9d2345a7
+		if err = deleteImportK8sService(svcID); err != nil {
+		  http.Error(w, err.Error(), http.StatusInternalServerError)
+		  mlog.Println(err)
+		  return
+    }
 	}
 
 	// Response
