package server

import (
	"fmt"
	"net"
	"net/http"
	"strconv"
	"strings"

	"github.com/clusterlink-net/clusterlink/pkg/controlplane/api"
	dpapi "github.com/clusterlink-net/clusterlink/pkg/dataplane/api"
)

// DeleteListener deletes the listener to an imported service
func (d *Dataplane) DeleteListener(name string) {
	d.listenerEnd[name] <- true
}

// CreateListener starts a listener to an imported service
func (d *Dataplane) CreateListener(name, ip string, port uint32) {
	listenTarget := ip + ":" + strconv.Itoa(int(port))
	d.listenerEnd[name] = make(chan bool)
	d.logger.Infof("Starting a listener for imported service %s at %s.", name, listenTarget)
	acceptor, err := net.Listen("tcp", listenTarget)
	if err != nil {
		d.logger.Infof("Error listening to por: %v.", err)
		return
	}
	go func() {
		if err = d.serveEgressConnections(name, acceptor); err != nil {
			d.logger.Errorf("Failed to serve egress connection on %s: %+v.", listenTarget, err)
		}
	}()
	<-d.listenerEnd[name]
	acceptor.Close()
}

func (d *Dataplane) serveEgressConnections(name string, listener net.Listener) error {
	for {
		d.logger.Infof("Serving for imported service %s at %s.", name, listener.Addr())
		conn, err := listener.Accept()
		if err != nil {
			d.logger.Error("Failed to accept egress connection", err)
			return err
		}

		d.logger.Debugf("Received an egress connection at listener for imported service %s from %s.", name, conn.RemoteAddr().String())
		d.logger.Debugf("Connection: %+v.", conn)

		targetPeer, accessToken, err := d.getEgressAuth(name, strings.Split(conn.RemoteAddr().String(), ":")[0])
		if err != nil {
			d.logger.Infof("Failed egress authorization: %v.", err)
			conn.Close()
			continue
		}
		d.logger.Infof("Received auth from controlplane: target peer: %s with %s", targetPeer, accessToken)
		tlsConfig := d.parsedCertData.ClientConfig(dpapi.DataplaneServerName(strings.TrimPrefix(targetPeer, api.RemotePeerClusterPrefix)))

		go func() {
			err := d.initiateEgressConnection(targetPeer, accessToken, conn, tlsConfig)
			if err != nil {
<<<<<<< HEAD
				d.logger.Errorf("Failed to initiate egress connection: %v.", err)
=======
				d.logger.Errorf("Failed to initiate egress connection:  %v.", err)
>>>>>>> 0a148ad8
			}
		}()
	}
}

func (d *Dataplane) getEgressAuth(name, sourceIP string) (string, string, error) {
	url := "https://" + d.controlplaneTarget + api.DataplaneEgressAuthorizationPath
	egressAuthReq, err := http.NewRequest("POST", url, nil)
	if err != nil {
		return "", "", err
	}
	egressAuthReq.Close = true

	egressAuthReq.Header.Add(api.ClientIPHeader, sourceIP)
	egressAuthReq.Header.Add(api.ImportHeader, name)
	egressAuthResp, err := d.apiClient.Do(egressAuthReq)
	if err != nil {
		d.logger.Errorf("Unable to send auth/egress request: %v.", err)
		return "", "", err
	}
	defer egressAuthResp.Body.Close()
	if egressAuthResp.StatusCode != http.StatusOK {
		d.logger.Infof("Failed to obtain egress authorization: %s", egressAuthResp.Status)
		return "", "", fmt.Errorf("failed egress authorization:%s", egressAuthResp.Status)
	}
	return egressAuthResp.Header.Get(api.TargetClusterHeader), egressAuthResp.Header.Get(api.AuthorizationHeader), nil
}<|MERGE_RESOLUTION|>--- conflicted
+++ resolved
@@ -59,11 +59,7 @@
 		go func() {
 			err := d.initiateEgressConnection(targetPeer, accessToken, conn, tlsConfig)
 			if err != nil {
-<<<<<<< HEAD
-				d.logger.Errorf("Failed to initiate egress connection: %v.", err)
-=======
 				d.logger.Errorf("Failed to initiate egress connection:  %v.", err)
->>>>>>> 0a148ad8
 			}
 		}()
 	}
