--- conflicted
+++ resolved
@@ -56,13 +56,12 @@
 	$(GO) build -o ./bin/gwctl ./cmd/gwctl/main.go
 	$(GO) build -o ./bin/cl-controlplane ./cmd/cl-controlplane
 	$(GO) build -o ./bin/cl-dataplane ./cmd/cl-dataplane
-<<<<<<< HEAD
 	$(GO) build -o ./bin/controlplane ./cmd/controlplane/main.go
 	$(GO) build -o ./bin/dataplane ./cmd/dataplane/main.go
-=======
+	$(GO) build -o ./bin/cl-controlplane ./cmd/cl-controlplane
+	$(GO) build -o ./bin/cl-dataplane ./cmd/cl-dataplane
 	$(GO) build -o ./bin/cl-adm ./cmd/cl-adm
 
->>>>>>> c1113d92
 
 docker-build: build
 	docker build --progress=plain --rm --tag mbg .
