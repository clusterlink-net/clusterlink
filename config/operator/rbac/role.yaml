---
apiVersion: rbac.authorization.k8s.io/v1
kind: ClusterRole
metadata:
  name: cl-operator-manager-role
rules:
- apiGroups:
  - ""
  resources:
<<<<<<< HEAD
  - configmaps
  verbs:
  - get
  - list
  - update
  - watch
=======
  - events
  verbs:
  - create
  - update
>>>>>>> 376959fa
- apiGroups:
  - ""
  resources:
  - nodes
  verbs:
  - get
  - list
  - watch
- apiGroups:
  - ""
  resources:
  - pods
  verbs:
  - get
  - list
  - watch
- apiGroups:
  - ""
  resources:
  - secrets
  verbs:
  - create
  - get
  - list
  - update
  - watch
- apiGroups:
  - ""
  resources:
  - serviceaccounts
  - services
  verbs:
  - create
  - delete
  - get
  - list
  - patch
  - update
  - watch
- apiGroups:
  - apps
  resources:
  - deployments
  verbs:
  - create
  - delete
  - get
  - list
  - patch
  - update
  - watch
- apiGroups:
  - clusterlink.net
  resources:
  - accesspolicies
  - exports
  - peers
  - privilegedaccesspolicies
  verbs:
  - get
  - list
  - watch
- apiGroups:
  - clusterlink.net
  resources:
  - exports/status
  - imports/status
  - peers/status
  verbs:
  - update
- apiGroups:
  - clusterlink.net
  resources:
  - imports
  verbs:
  - get
  - list
  - update
  - watch
- apiGroups:
  - clusterlink.net
  resources:
  - instances
  verbs:
  - get
  - list
  - patch
  - update
  - watch
- apiGroups:
  - clusterlink.net
  resources:
  - instances/finalizers
  verbs:
  - update
- apiGroups:
  - clusterlink.net
  resources:
  - instances/status
  verbs:
  - get
  - patch
  - update
- apiGroups:
  - coordination.k8s.io
  resources:
  - leases
  verbs:
  - create
  - get
  - update
- apiGroups:
  - discovery.k8s.io
  resources:
  - endpointslices
  verbs:
  - create
  - delete
  - get
  - list
  - patch
  - update
  - watch
- apiGroups:
  - rbac.authorization.k8s.io
  resources:
  - clusterrolebindings
  - clusterroles
  verbs:
  - create
  - delete
  - get
  - list
  - patch
  - update
  - watch<|MERGE_RESOLUTION|>--- conflicted
+++ resolved
@@ -7,19 +7,19 @@
 - apiGroups:
   - ""
   resources:
-<<<<<<< HEAD
   - configmaps
   verbs:
   - get
   - list
   - update
   - watch
-=======
+- apiGroups:
+  - ""
+  resources:
   - events
   verbs:
   - create
   - update
->>>>>>> 376959fa
 - apiGroups:
   - ""
   resources:
