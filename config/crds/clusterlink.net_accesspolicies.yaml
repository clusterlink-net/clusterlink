---
apiVersion: apiextensions.k8s.io/v1
kind: CustomResourceDefinition
metadata:
  annotations:
    controller-gen.kubebuilder.io/version: v0.14.0
  name: accesspolicies.clusterlink.net
spec:
  group: clusterlink.net
  names:
    kind: AccessPolicy
    listKind: AccessPolicyList
    plural: accesspolicies
    singular: accesspolicy
  scope: Namespaced
  versions:
  - name: v1alpha1
    schema:
      openAPIV3Schema:
<<<<<<< HEAD
        description: AccessPolicy defines whether a set of connections should be allowed
          or denied. If multiple AccessPolicy objects match a given connection, deny
          policies take precedence over allow policies.
=======
        description: |-
          AccessPolicy defines whether a group of potential connections should be allowed or denied.
          If multiple AccessPolicy objects match a given connection, privileged policies
          take precedence over non-privileged, and within each tier deny policies take
          precedence over allow policies.
>>>>>>> aae5e4ba
        properties:
          apiVersion:
            description: |-
              APIVersion defines the versioned schema of this representation of an object.
              Servers should convert recognized schemas to the latest internal value, and
              may reject unrecognized values.
              More info: https://git.k8s.io/community/contributors/devel/sig-architecture/api-conventions.md#resources
            type: string
          kind:
            description: |-
              Kind is a string value representing the REST resource this object represents.
              Servers may infer this from the endpoint the client submits requests to.
              Cannot be updated.
              In CamelCase.
              More info: https://git.k8s.io/community/contributors/devel/sig-architecture/api-conventions.md#types-kinds
            type: string
          metadata:
            type: object
          spec:
            description: Spec represents the attributes of the exported service.
            properties:
              action:
                description: Action specifies whether the policy allows or denies
                  connections matching its From and To fields.
                type: string
              from:
                description: From specifies the set of source workload to which this
                  policy refers.
                items:
                  description: |-
                    WorkloadSetOrSelector describes a set of workloads, based on their attributes (labels).
                    Exactly one of the two fields should be non-empty.
                  properties:
                    workloadSelector:
                      description: WorkloadSelector is a K8s-style label selector,
                        selecting Pods and Services according to their labels.
                      properties:
                        matchExpressions:
                          description: matchExpressions is a list of label selector
                            requirements. The requirements are ANDed.
                          items:
                            description: |-
                              A label selector requirement is a selector that contains values, a key, and an operator that
                              relates the key and values.
                            properties:
                              key:
                                description: key is the label key that the selector
                                  applies to.
                                type: string
                              operator:
                                description: |-
                                  operator represents a key's relationship to a set of values.
                                  Valid operators are In, NotIn, Exists and DoesNotExist.
                                type: string
                              values:
                                description: |-
                                  values is an array of string values. If the operator is In or NotIn,
                                  the values array must be non-empty. If the operator is Exists or DoesNotExist,
                                  the values array must be empty. This array is replaced during a strategic
                                  merge patch.
                                items:
                                  type: string
                                type: array
                            required:
                            - key
                            - operator
                            type: object
                          type: array
                        matchLabels:
                          additionalProperties:
                            type: string
                          description: |-
                            matchLabels is a map of {key,value} pairs. A single {key,value} in the matchLabels
                            map is equivalent to an element of matchExpressions, whose key field is "key", the
                            operator is "In", and the values array contains only "value". The requirements are ANDed.
                          type: object
                      type: object
                      x-kubernetes-map-type: atomic
                    workloadSets:
                      description: WorkloadSets allows specifying predefined sets
                        of workloads - not yet supported.
                      items:
                        type: string
                      type: array
                  type: object
                type: array
              to:
                description: To specifies the set of destination services to which
                  this policy refers.
                items:
                  description: |-
                    WorkloadSetOrSelector describes a set of workloads, based on their attributes (labels).
                    Exactly one of the two fields should be non-empty.
                  properties:
                    workloadSelector:
                      description: WorkloadSelector is a K8s-style label selector,
                        selecting Pods and Services according to their labels.
                      properties:
                        matchExpressions:
                          description: matchExpressions is a list of label selector
                            requirements. The requirements are ANDed.
                          items:
                            description: |-
                              A label selector requirement is a selector that contains values, a key, and an operator that
                              relates the key and values.
                            properties:
                              key:
                                description: key is the label key that the selector
                                  applies to.
                                type: string
                              operator:
                                description: |-
                                  operator represents a key's relationship to a set of values.
                                  Valid operators are In, NotIn, Exists and DoesNotExist.
                                type: string
                              values:
                                description: |-
                                  values is an array of string values. If the operator is In or NotIn,
                                  the values array must be non-empty. If the operator is Exists or DoesNotExist,
                                  the values array must be empty. This array is replaced during a strategic
                                  merge patch.
                                items:
                                  type: string
                                type: array
                            required:
                            - key
                            - operator
                            type: object
                          type: array
                        matchLabels:
                          additionalProperties:
                            type: string
                          description: |-
                            matchLabels is a map of {key,value} pairs. A single {key,value} in the matchLabels
                            map is equivalent to an element of matchExpressions, whose key field is "key", the
                            operator is "In", and the values array contains only "value". The requirements are ANDed.
                          type: object
                      type: object
                      x-kubernetes-map-type: atomic
                    workloadSets:
                      description: WorkloadSets allows specifying predefined sets
                        of workloads - not yet supported.
                      items:
                        type: string
                      type: array
                  type: object
                type: array
            required:
            - action
            - from
            - to
            type: object
        type: object
    served: true
    storage: true<|MERGE_RESOLUTION|>--- conflicted
+++ resolved
@@ -17,17 +17,9 @@
   - name: v1alpha1
     schema:
       openAPIV3Schema:
-<<<<<<< HEAD
         description: AccessPolicy defines whether a set of connections should be allowed
           or denied. If multiple AccessPolicy objects match a given connection, deny
           policies take precedence over allow policies.
-=======
-        description: |-
-          AccessPolicy defines whether a group of potential connections should be allowed or denied.
-          If multiple AccessPolicy objects match a given connection, privileged policies
-          take precedence over non-privileged, and within each tier deny policies take
-          precedence over allow policies.
->>>>>>> aae5e4ba
         properties:
           apiVersion:
             description: |-
