--- conflicted
+++ resolved
@@ -29,11 +29,7 @@
  [contribution guide][].
 - We follow [GitHub's Standard Fork & Pull Request Workflow][].
 
-<<<<<<< HEAD
-All contributed code should pass precommit checks such as linting and tests. These
-=======
 All contributed code should pass precommit checks such as linting and other tests. These
->>>>>>> 59087376
  are run automatically as part of the CI process on every pull request. You may wish to
  run these locally, before initiating a PR:
 
