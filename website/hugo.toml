--- conflicted
+++ resolved
@@ -208,10 +208,3 @@
 path = "github.com/google/docsy"
 [[module.imports]]
 path = "github.com/google/docsy/dependencies"
-
-<<<<<<< HEAD
-ui_search = "welcome!"
-=======
-navbar_logo = false
-offlineSearch = true
->>>>>>> 556426a1
