package state

import (
	"encoding/json"
	"errors"
	"fmt"
	"io/ioutil"
	"math/rand"
	"os/user"
	"path"
	"strconv"
	"strings"
	"time"

	"github.com/sirupsen/logrus"

	"github.ibm.com/mbg-agent/pkg/eventManager"
	service "github.ibm.com/mbg-agent/pkg/serviceMap"
)

var log = logrus.WithField("component", s.MyInfo.Id)

type mbgState struct {
	MyInfo                MbgInfo
	MbgctlArr             map[string]Mbgctl
	MbgArr                map[string]MbgInfo
	MyServices            map[string]LocalService
	RemoteServices        map[string]RemoteService
	Connections           map[string]ServicePort
	LocalServiceEndpoints map[string]string
	LocalPortMap          map[int]bool
	ExternalPortMap       map[int]bool
	RemoteServiceMap      map[string][]string
	MyEventManager        eventManager.MbgEventManager
}

type MbgInfo struct {
	Id              string
	Ip              string
	Cport           ServicePort
	DataPortRange   ServicePort
	MtlsPort        ServicePort
	MaxPorts        int
	CaFile          string
	CertificateFile string
	KeyFile         string
	Dataplane       string
}

type Mbgctl struct {
	Id string
	Ip string
}

type RemoteService struct {
	Service service.Service
	MbgId   string // For now to identify a service to a MBG
}

type LocalService struct {
	Service service.Service
}

type ServicePort struct {
	Local    string
	External string
}

var s = mbgState{MyInfo: MbgInfo{},
	MbgctlArr:             make(map[string]Mbgctl),
	MbgArr:                make(map[string]MbgInfo),
	MyServices:            make(map[string]LocalService),
	RemoteServices:        make(map[string]RemoteService),
	Connections:           make(map[string]ServicePort),
	LocalServiceEndpoints: make(map[string]string),
	LocalPortMap:          make(map[int]bool),
	ExternalPortMap:       make(map[int]bool),
	RemoteServiceMap:      make(map[string][]string),
	MyEventManager:        eventManager.MbgEventManager{},
}

func GetMyIp() string {
	return s.MyInfo.Ip
}

func GetMyId() string {
	return s.MyInfo.Id
}

func GetMyCport() ServicePort {
	return s.MyInfo.Cport
}

func GetMyMtlsPort() ServicePort {
	return s.MyInfo.MtlsPort
}

func GetMyInfo() MbgInfo {
	return s.MyInfo
}

func GetMbgArr() map[string]MbgInfo {
	return s.MbgArr
}

func GetConnectionArr() map[string]ServicePort {
	return s.Connections
}
func GetMbgctlArr() map[string]Mbgctl {
	return s.MbgctlArr
}

func GetDataplane() string {
	return s.MyInfo.Dataplane
}

func GetLocalServicesArr() map[string]LocalService {
	return s.MyServices
}
func GetRemoteServicesArr() map[string]RemoteService {
	return s.RemoteServices
}

func GetEventManager() *eventManager.MbgEventManager {
	return &s.MyEventManager
}
func SetState(id, ip, cportLocal, cportExternal, localDataPortRange, externalDataPortRange, caFile, certificate, key, dataplane, mtlsPortLocal, mtlsPort string) {
	s.MyInfo.Id = id
	s.MyInfo.Ip = ip
	s.MyInfo.Cport.Local = cportLocal
	s.MyInfo.Cport.External = cportExternal
	s.MyInfo.DataPortRange.Local = localDataPortRange
	s.MyInfo.DataPortRange.External = externalDataPortRange
	s.MyInfo.MtlsPort.Local = ":" + mtlsPortLocal
	s.MyInfo.MtlsPort.External = ":" + mtlsPort
	s.MyInfo.MaxPorts = 1000 // TODO
	s.MyInfo.CaFile = caFile
	s.MyInfo.CertificateFile = certificate
	s.MyInfo.KeyFile = key
	s.MyInfo.Dataplane = dataplane
	log = logrus.WithField("component", s.MyInfo.Id)
	SaveState()
}

func SetMbgctl(id, ip string) {
	log.Info(s)
	s.MbgctlArr[id] = Mbgctl{Id: id, Ip: ip}
	SaveState()
}

func UpdateState() {
	s = readState()
	log = logrus.WithField("component", s.MyInfo.Id)
}

//Return Function fields
func GetLocalService(id string) LocalService {
	val, ok := s.MyServices[id]
	if !ok {
		log.Errorf("Service %v is not exist", id)
	}
	return val
}

func GetRemoteService(id string) RemoteService {
	val, ok := s.RemoteServices[id]
	if !ok {
		log.Errorf("Service %v is not exist", id)
	}
	return val

}

func LookupLocalService(network string) (LocalService, error) {

	serviceNetwork := strings.Split(network, ":")
	for _, service := range s.MyServices {
		// Compare Service IPs
		log.Printf("Comparing %s, %s ", strings.Split(service.Service.Ip, ":")[0], serviceNetwork[0])
		if strings.Split(service.Service.Ip, ":")[0] == serviceNetwork[0] {
			return service, nil
		}
	}
	return LocalService{}, errors.New("unable to find local service")
}
func GetServiceMbgIp(Ip string) string {
	svcIp := strings.Split(Ip, ":")[0]
	for _, m := range s.MbgArr {
		if m.Ip == svcIp {
			mbgIp := m.Ip + ":" + m.Cport.External
			return mbgIp
		}
	}
	log.Infof("[MBG %v]Error Service %v is not defined", s.MyInfo.Id, Ip)
	s.Print()
	return ""
}

func GetMbgIP(id string) string {
	mbgI := s.MbgArr[id]
	return mbgI.Ip
}

func GetMyMbgCerts() (string, string, string) {
	return s.MyInfo.CaFile, s.MyInfo.CertificateFile, s.MyInfo.KeyFile
}

func IsServiceLocal(id string) bool {
	_, exist := s.MyServices[id]
	return exist
}

func AddMbgNbr(id, ip, cport string) {
	log.Info("AddMbgNbr ", id, ip, cport)
	s.MbgArr[id] = MbgInfo{Id: id, Ip: ip, Cport: ServicePort{External: cport, Local: ""}}
	log.Infof("[MBG %v] add MBG neighbors array %v", s.MyInfo.Id, s.MbgArr[id])
	s.Print()
	SaveState()
}

// Gets an available free port to use per connection
func GetFreePorts(connectionID string) (ServicePort, error) {
	if port, ok := s.Connections[connectionID]; ok {
		return port, fmt.Errorf("connection already setup")
	}
	rand.NewSource(time.Now().UnixNano())
	if len(s.Connections) == s.MyInfo.MaxPorts {
		return ServicePort{}, fmt.Errorf("all Ports taken up, Try again after sometimes")
	}
	lval, _ := strconv.Atoi(s.MyInfo.DataPortRange.Local)
	eval, _ := strconv.Atoi(s.MyInfo.DataPortRange.External)
	timeout := time.After(10 * time.Second)
	for {
		select {
		// Got a timeout! fail with a timeout error
		case <-timeout:
			return ServicePort{}, fmt.Errorf("all Ports taken up, Try again after sometimes")
		default:
			random := rand.Intn(s.MyInfo.MaxPorts)
			localPort := lval + random
			externalPort := eval + random
			if !s.LocalPortMap[localPort] {
				log.Infof("[MBG %v] Free Local Port available at %v", s.MyInfo.Id, localPort)
				if !s.ExternalPortMap[externalPort] {
					log.Infof("[MBG %v] Free External Port available at %v", s.MyInfo.Id, externalPort)
					s.LocalPortMap[localPort] = true
					s.ExternalPortMap[externalPort] = true
					myPort := ServicePort{Local: ":" + strconv.Itoa(localPort), External: ":" + strconv.Itoa(externalPort)}
					s.Connections[connectionID] = myPort
					SaveState()
					return myPort, nil
				}
			}
		}
	}
}

// Gets an available free port to be used within the MBG for a remote service endpoint
func GetFreeLocalPort(serviceName string) (string, error) {
	if port, ok := s.LocalServiceEndpoints[serviceName]; ok {
		return port, fmt.Errorf("connection already setup")
	}
	rand.NewSource(time.Now().UnixNano())
	if len(s.LocalServiceEndpoints) == s.MyInfo.MaxPorts {
		return "", fmt.Errorf("all ports taken up, Try again after sometimes")
	}
	lval, _ := strconv.Atoi(s.MyInfo.DataPortRange.Local)
	timeout := time.After(10 * time.Second)
	for {
		select {
		// Got a timeout! fail with a timeout error
		case <-timeout:
			return "", fmt.Errorf("all Ports taken up, Try again after sometimes")
		default:
			random := rand.Intn(s.MyInfo.MaxPorts)
			localPort := lval + random
			if !s.LocalPortMap[localPort] {
				log.Infof("[MBG %v] Free Local Port available at %v", s.MyInfo.Id, localPort)
				s.LocalPortMap[localPort] = true
				myPort := ":" + strconv.Itoa(localPort)
				s.LocalServiceEndpoints[serviceName] = myPort
				SaveState()
				return myPort, nil
			}
		}
	}
}

// Frees up used ports by a connection
func FreeUpPorts(connectionID string) {
	port, _ := s.Connections[connectionID]
	lval, _ := strconv.Atoi(port.Local)
	eval, _ := strconv.Atoi(port.External)
	delete(s.LocalPortMap, lval)
	delete(s.ExternalPortMap, eval)
	delete(s.Connections, connectionID)
}

func AddLocalService(id, ip string) {
	s.MyServices[id] = LocalService{Service: service.Service{Id: id, Ip: ip}}
	log.Infof("[MBG %v] add service %v", s.MyInfo.Id, service.GetService(id))
	s.Print()
	SaveState()
}

<<<<<<< HEAD
func AddRemoteService(id, ip, domain, MbgId string) {
	s.RemoteServices[id] = RemoteService{Service: service.Service{id, ip, domain}, MbgId: MbgId}
	if mbgs, ok := s.RemoteServiceMap[id]; ok {
		mbgs = append(mbgs, MbgId)
		s.RemoteServiceMap[id] = mbgs
	} else {
		s.RemoteServiceMap[id] = []string{MbgId}
	}
	log.Infof("[MBG %v] Remote service added %v->[%v]", s.MyInfo.Id, id, s.RemoteServiceMap[id])

=======
func AddRemoteService(id, ip, MbgId string) {
	s.RemoteServices[id] = RemoteService{Service: service.Service{Id: id, Ip: ip}, MbgId: MbgId}
	log.Infof("[MBG %v] addd service %v", s.MyInfo.Id, service.GetService(id))
>>>>>>> 8c736a81
	s.Print()
	SaveState()
}

func (s *mbgState) Print() {
	log.Infof("[MBG %v]: Id: %v Ip: %v Cport %v", s.MyInfo.Id, s.MyInfo.Id, s.MyInfo.Ip, s.MyInfo.Cport)
	log.Infof("[MBG %v]: MBG neighbors : %v", s.MyInfo.Id, s.MbgArr)
	log.Infof("[MBG %v]: Myservices: %v", s.MyInfo.Id, s.MyServices)
	log.Infof("[MBG %v]: Remoteservices: %v", s.MyInfo.Id, s.RemoteServices)
}

/// Json code ////
func configPath() string {
	cfgFile := ".mbgApp"
	//set cfg file in home directory
	usr, _ := user.Current()
	return path.Join(usr.HomeDir, cfgFile)

	//set cfg file in the git
	//_, filename, _, _ := runtime.Caller(1)
	//return path.Join(path.Dir(filename), cfgFile)

}

func SaveState() {
	log.Infof("Update MBG state")
	jsonC, _ := json.MarshalIndent(s, "", "\t")
	log.Debugf("state save in", configPath())
	ioutil.WriteFile(configPath(), jsonC, 0644) // os.ModeAppend)
}

func readState() mbgState {
	data, _ := ioutil.ReadFile(configPath())
	var s mbgState
	json.Unmarshal(data, &s)
	return s
}<|MERGE_RESOLUTION|>--- conflicted
+++ resolved
@@ -303,9 +303,8 @@
 	SaveState()
 }
 
-<<<<<<< HEAD
-func AddRemoteService(id, ip, domain, MbgId string) {
-	s.RemoteServices[id] = RemoteService{Service: service.Service{id, ip, domain}, MbgId: MbgId}
+func AddRemoteService(id, ip, MbgId string) {
+	s.RemoteServices[id] = RemoteService{Service: service.Service{Id: id, Ip: ip}, MbgId: MbgId}
 	if mbgs, ok := s.RemoteServiceMap[id]; ok {
 		mbgs = append(mbgs, MbgId)
 		s.RemoteServiceMap[id] = mbgs
@@ -313,12 +312,6 @@
 		s.RemoteServiceMap[id] = []string{MbgId}
 	}
 	log.Infof("[MBG %v] Remote service added %v->[%v]", s.MyInfo.Id, id, s.RemoteServiceMap[id])
-
-=======
-func AddRemoteService(id, ip, MbgId string) {
-	s.RemoteServices[id] = RemoteService{Service: service.Service{Id: id, Ip: ip}, MbgId: MbgId}
-	log.Infof("[MBG %v] addd service %v", s.MyInfo.Id, service.GetService(id))
->>>>>>> 8c736a81
 	s.Print()
 	SaveState()
 }
