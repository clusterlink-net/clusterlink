--- conflicted
+++ resolved
@@ -48,11 +48,8 @@
 			restore, _ := cmd.Flags().GetBool("restore")
 			logFile, _ := cmd.Flags().GetBool("logFile")
 			logLevel, _ := cmd.Flags().GetString("logLevel")
-<<<<<<< HEAD
 			rtenv, _ := cmd.Flags().GetString("rtenv")
-=======
 
->>>>>>> d68c9dc3
 			if ip == "" || id == "" || cport == "" {
 				fmt.Println("Error: please insert all flag arguments for Mbg start command")
 				os.Exit(1)
@@ -66,21 +63,9 @@
 				restoreMbg(logLevel, logFile, startPolicyEngine, zeroTrust)
 				log.Infof("Restoring MBG")
 				store.PrintState()
-<<<<<<< HEAD
 				initializeRuntimeEnv(rtenv)
 				startHealthMonitor()
-			}
-
-			err = createMbg(id, ip, cportLocal, cport, localDataPortRange, externalDataPortRange, dataplane,
-				caFile, certificateFile, keyFile, logLevel, logFile, restore)
-			if err != nil {
-				fmt.Println("Error: Unable to create MBG: ", err)
-				os.Exit(1)
-=======
-				startKubeInformer()
-				startHealthMonitor()
 				return
->>>>>>> d68c9dc3
 			}
 
 			createMbg(id, ip, cportLocal, cport, localDataPortRange, externalDataPortRange, dataplane,
@@ -92,12 +77,7 @@
 				addMetricsManager("localhost:"+cportLocal+"/metrics", true)
 			}
 			store.PrintState()
-<<<<<<< HEAD
 			initializeRuntimeEnv(rtenv)
-=======
-
-			startKubeInformer()
->>>>>>> d68c9dc3
 			startHealthMonitor()
 		},
 	}
